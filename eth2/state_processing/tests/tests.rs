--- conflicted
+++ resolved
@@ -2,15 +2,7 @@
 
 use serde_derive::Deserialize;
 use serde_yaml;
-<<<<<<< HEAD
-#[cfg(not(debug_assertions))]
 use state_processing::{per_block_processing, per_slot_processing};
-=======
-use state_processing::{
-    per_block_processing, per_block_processing_without_verifying_block_signature,
-    per_slot_processing,
-};
->>>>>>> b71cc323
 use std::{fs::File, io::prelude::*, path::PathBuf};
 use types::*;
 
@@ -95,25 +87,8 @@
     serde_yaml::from_str(&yaml_str.as_str()).unwrap()
 }
 
-<<<<<<< HEAD
 fn run_state_transition_test(test_name: &str) {
     let doc = load_test_case(test_name);
-=======
-#[test]
-fn run_state_transition_tests_small() {
-    // Test sanity-check_small-config_32-vals.yaml
-    let mut file = {
-        let mut file_path_buf = PathBuf::from(env!("CARGO_MANIFEST_DIR"));
-        file_path_buf.push("yaml_utils/specs/sanity-check_small-config_32-vals.yaml");
-
-        File::open(file_path_buf).unwrap()
-    };
-    let mut yaml_str = String::new();
-    file.read_to_string(&mut yaml_str).unwrap();
-    yaml_str = yaml_str.to_lowercase();
-
-    let doc: TestDoc = serde_yaml::from_str(&yaml_str.as_str()).unwrap();
->>>>>>> b71cc323
 
     // Run Tests
     let mut ok = true;
